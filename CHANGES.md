# Changes

## UNRELEASED

* Fix: FeatureIterator errors when reading "features" field before "type" field.
  * <https://github.com/georust/geojson/pull/200>
* Added `geojson::{ser, de}` helpers to convert your custom struct to and from GeoJSON. 
  * For external geometry types like geo-types, use the `serialize_geometry`/`deserialize_geometry` helpers.
  * Example:
    ```
    #[derive(Serialize, Deserialize)]
    struct MyStruct {
        #[serde(serialize_with = "serialize_geometry", deserialize_with = "deserialize_geometry")]
        geometry: geo_types::Point<f64>,
        name: String,
        age: u64,
    }

    // read your input
    let my_structs: Vec<MyStruct> = geojson::de::deserialize_feature_collection(geojson_reader).unwrap();

    // do some processing
    process(&mut my_structs);

    // write back your results
    geojson::ser::to_feature_collection_string(&my_structs).unwrap();
    ```
  * PR: <https://github.com/georust/geojson/pull/199>
* Added IntoIter implementation for FeatureCollection.
  * <https://github.com/georust/geojson/pull/196>
* Added `geojson::Result<T>`.
  * <https://github.com/georust/geojson/pull/198>
* BREAKING: Change the Result type of FeatureIterator from io::Result to crate::Result
  * <https://github.com/georust/geojson/pull/199>
* Add `TryFrom<&geometry::Value>` for geo_type variants.
<<<<<<< HEAD
  * <https://github.com/georust/geojson/pull/202>
=======
  * <https://github.com/georust/geojson/pull/202> 
* Changed the format of the error produced when converting a geometry to an incompatible type - e.g. a LineString into a Point.
  * <https://github.com/georust/geojson/pull/203>
>>>>>>> d58a05ff

## 0.23.0

* Enable optional geo-types integration by default.
  * <https://github.com/georust/geojson/pull/189>
* FIX: converting a single GeometryCollection Feature to geo_types
  * <https://github.com/georust/geojson/pull/194>

## 0.22.4

* Allow parsing `Feature`/`FeatureCollection` that are missing a `"properties"` key.
  * <https://github.com/georust/geojson/pull/182>
* Overhauled front page documentation.
  * <https://github.com/georust/geojson/pull/183>
* Parse `Geometry`/`Feature`/`FeatureCollection` directly from str rather than
  via `GeoJson` when you know what you're expecting.
  * <https://github.com/georust/geojson/pull/188>
* `Feature` now derives `Default`
  * <https://github.com/georust/geojson/pull/190>
* Reexport `JsonObject` and `JsonValue` from `serde_json`.
  * <https://github.com/georust/geojson/pull/191>

## 0.22.3

* Added `FromIterator<Feature>` impl for `FeatureCollection`
  * <https://github.com/georust/geojson/pull/171>
* Added `'FeatureIterator` streaming feature collection deserializer
  * <https://github.com/georust/geojson/pull/181>

## 0.22.2

* Added convenience methods to convert from geo_types::Geometry directly to GeoJson
  * <https://github.com/georust/geojson/pull/164>

## 0.22.1

* Added convenience methods to convert from Geometry and Value to Feature
  * <https://github.com/georust/geojson/pull/162>

## 0.22.0

* Update `geo-types` to 0.7.0

## 0.21.0

* `Display` implementation of `geojson::Value` prints` the GeoJSON string
  * <https://github.com/georust/geojson/issues/149>

## 0.20.0
* Switch to thiserror
* Add more granular errors
  * `GeoJsonUnknownType` has been split into `NotAFeature` and `EmptyType`
* Add additional Value context to errors where possible
* Add conversions from Geo-Types Line, Triangle, Rect and GeometryCollection

## 0.19.0

* Update `geo-types` to 0.6.0
* Remove unnecessary allocations when parsing `GeometryCollection`
  * <https://github.com/georust/geojson/pull/128>

## 0.18.0
* Update `geo-types` to 0.5.0
* Update docs
* Add quick_collection function
  * <https://github.com/georust/geojson/pull/122>
* Add TryFrom impls for JsonObject and JsonValue
  * <https://github.com/georust/geojson/pull/120>
* Add from_json_value! macro
  * <https://github.com/georust/geojson/pull/119>

## 0.17.0

* Add `TryFrom` impls for `JsonObject` and `JsonValue`
  * <https://github.com/georust/geojson/pull/120>
* Add `from_json_value` for `GeoJson` enum
  * <https://github.com/georust/geojson/pull/119>

## 0.16.0

* Switch to Rust 2018 Edition
  * <https://github.com/georust/geojson/pull/111>
* Switch to `std::TryFrom` trait from custom in-crate `TryFrom` trait
  * <https://github.com/georust/geojson/pull/111>
* Implement `Display` for `Feature`, `Geometry`, and `FeatureCollection`
  * <https://github.com/georust/geojson/pull/113>
  * <https://github.com/georust/geojson/pull/114>
* Make the `geo-types` conversion functionality opt-in
  * <https://github.com/georust/geojson/pull/115>

## 0.15.0

* Bump geo-types to 0.4.0.
  * <https://github.com/georust/geojson/commit/c1681347b4bc49c9085ac3f86fe0488849063913>

## 0.14.0

* Bump geo-types to 0.3.0.
  * <https://github.com/georust/geojson/pull/109>

## 0.13.0

* Feature::id should either be a string or number; introduce `feature::Id`
  * <https://github.com/georust/geojson/pull/107>
* Fix broken GeoJSON links in docs
  * <https://github.com/georust/geojson/pull/105>
* Improve error message for mismatched type
  * <https://github.com/georust/geojson/commit/1c5d174>
* Performance improvements

## 0.12.0

* Bump geo-types to 0.2.0.
  * <https://github.com/georust/geojson/pull/100>

## 0.11.1

* Don't inject empty interior rings when converting to geo Polygons
  * <https://github.com/georust/geojson/pull/99>

## 0.11.0

* Switch 'geo' dependency to 'geo-types'
  * <https://github.com/georust/geojson/pull/93>

## 0.10.0

* Deserialize Optimizations
  * <https://github.com/georust/geojson/pull/82>
* Expand docs with parsing examples and corner cases, and enable conversion docs
  * <https://github.com/georust/geojson/pull/85>
* Update GeoJSON spec links to point to published standard
  * <https://github.com/georust/geojson/pull/87>
* Bump geo and num-traits crates.
  * <https://github.com/georust/geojson/pull/89>
* Bump geo dependency: 0.7 -> 0.8.
  * <https://github.com/georust/geojson/pull/91>

## 0.9.0

* Don't publicize `assert_almost_eq` macro
* Bump geo: 0.4 → 0.6
* Use docs.rs for documentation links

## 0.8.0

* [Remove `geojson::Crs`](https://github.com/georust/geojson/pull/71)
* [Support `foreign_members`](https://github.com/georust/geojson/pull/70)

## 0.7.1

* [Add missing reference to GeometryCollection](https://github.com/georust/geojson/pull/68)

## 0.7.0

* [Upgrade to serde 1.0](https://github.com/georust/geojson/pull/64)

## 0.6.0

* [Upgrade rust-geo dep, use num_traits instead of num](https://github.com/georust/geojson/pull/62)

## 0.5.0

* [Upgrade to serde 0.9, remove rustc-serialize support, make geo-interop feature mandatory,](https://github.com/georust/geojson/pull/60)

## 0.4.3

* [Ability to convert a structure from rust-geojson to rust-geo](https://github.com/georust/geojson/pull/56)

## 0.4.2

* [Ability to convert a structure from rust-geo to rust-geojson](https://github.com/georust/geojson/issues/51)

## 0.4.1

* [Derive `Eq` and `PartialEq` for `Error`.](https://github.com/georust/geojson/issues/51)

## 0.4.0

* [Implement `Display` instead of `ToString` for `GeoJson`.](https://github.com/georust/geojson/pull/46)
* [Upgrade Serde from 0.7 to 0.8](https://github.com/georust/geojson/pull/48)
* [Add a few `convert::From` impls for `GeoJson`.](https://github.com/georust/geojson/pull/45)

## 0.3.0

* [Permit `geometry` field on `feature` objects to be `null`](https://github.com/georust/geojson/issues/42)<|MERGE_RESOLUTION|>--- conflicted
+++ resolved
@@ -33,13 +33,9 @@
 * BREAKING: Change the Result type of FeatureIterator from io::Result to crate::Result
   * <https://github.com/georust/geojson/pull/199>
 * Add `TryFrom<&geometry::Value>` for geo_type variants.
-<<<<<<< HEAD
   * <https://github.com/georust/geojson/pull/202>
-=======
-  * <https://github.com/georust/geojson/pull/202> 
 * Changed the format of the error produced when converting a geometry to an incompatible type - e.g. a LineString into a Point.
   * <https://github.com/georust/geojson/pull/203>
->>>>>>> d58a05ff
 
 ## 0.23.0
 
