--- conflicted
+++ resolved
@@ -3,13 +3,10 @@
 use crate::{geometry, Position};
 
 use crate::Error as GJError;
-<<<<<<< HEAD
-=======
 use crate::{
     quick_collection, Feature, FeatureCollection, GeoJson, Geometry, LineStringType, PointType,
     PolygonType,
 };
->>>>>>> 2d8f3f54
 use num_traits::Float;
 use std::convert::{TryFrom, TryInto};
 
@@ -22,13 +19,8 @@
 
     fn try_into(self) -> Result<geo_types::Point<T>, Self::Error> {
         match self {
-<<<<<<< HEAD
-            geometry::Value::Point(point_type) => Ok(create_geo_point(point_type)),
-            _ => Err(GJError::GeometryUnknownType),
-=======
             geometry::Value::Point(point_type) => Ok(create_geo_point(&point_type)),
             _ => Err(GJError::InvalidGeometryConversion(self)),
->>>>>>> 2d8f3f54
         }
     }
 }
@@ -96,13 +88,8 @@
 
     fn try_into(self) -> Result<geo_types::Polygon<T>, Self::Error> {
         match self {
-<<<<<<< HEAD
-            geometry::Value::Polygon(polygon_type) => Ok(create_geo_polygon(polygon_type)),
-            _ => Err(GJError::GeometryUnknownType),
-=======
             geometry::Value::Polygon(polygon_type) => Ok(create_geo_polygon(&polygon_type)),
             _ => Err(GJError::InvalidGeometryConversion(self)),
->>>>>>> 2d8f3f54
         }
     }
 }
